--- conflicted
+++ resolved
@@ -200,11 +200,7 @@
 		)
 		if err != nil {
 			level.Error(logger).Log("msg", "unable to initialize gossip mesh", "err", err)
-<<<<<<< HEAD
-			os.Exit(1)
-=======
 			return 1
->>>>>>> 73bdd966
 		}
 	}
 
@@ -281,11 +277,7 @@
 		go peer.Settle(ctx, *gossipInterval*10)
 	}
 
-<<<<<<< HEAD
-	alerts, err := mem.NewAlerts(marker, *alertGCInterval)
-=======
 	alerts, err := mem.NewAlerts(context.Background(), marker, *alertGCInterval, logger)
->>>>>>> 73bdd966
 	if err != nil {
 		level.Error(logger).Log("err", err)
 		return 1
