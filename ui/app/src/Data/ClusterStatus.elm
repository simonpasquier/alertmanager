{-
   Alertmanager API
   API of the Prometheus Alertmanager (https://github.com/prometheus/alertmanager)

   OpenAPI spec version: 0.0.1

   NOTE: This file is auto generated by the openapi-generator.
   https://github.com/openapitools/openapi-generator.git
   Do not edit this file manually.
-}


module Data.ClusterStatus exposing (ClusterStatus, Status(..), decoder, encoder)

import Data.PeerStatus as PeerStatus exposing (PeerStatus)
import Dict exposing (Dict)
import Json.Decode as Decode exposing (Decoder)
import Json.Decode.Pipeline exposing (optional, required)
import Json.Encode as Encode


type alias ClusterStatus =
<<<<<<< HEAD
    { name : String
    , status : Status
    , peers : List PeerStatus
=======
    { name : Maybe String
    , status : Status
    , peers : Maybe (List PeerStatus)
>>>>>>> 8175988a
    }


type Status
    = Ready
    | Settling
    | Disabled


decoder : Decoder ClusterStatus
decoder =
    Decode.succeed ClusterStatus
<<<<<<< HEAD
        |> required "name" Decode.string
        |> required "status" statusDecoder
        |> required "peers" (Decode.list PeerStatus.decoder)
=======
        |> optional "name" (Decode.nullable Decode.string) Nothing
        |> required "status" statusDecoder
        |> optional "peers" (Decode.nullable (Decode.list PeerStatus.decoder)) Nothing
>>>>>>> 8175988a


encoder : ClusterStatus -> Encode.Value
encoder model =
    Encode.object
<<<<<<< HEAD
        [ ( "name", Encode.string model.name )
        , ( "status", statusEncoder model.status )
        , ( "peers", Encode.list PeerStatus.encoder model.peers )
=======
        [ ( "name", Maybe.withDefault Encode.null (Maybe.map Encode.string model.name) )
        , ( "status", statusEncoder model.status )
        , ( "peers", Maybe.withDefault Encode.null (Maybe.map (Encode.list PeerStatus.encoder) model.peers) )
>>>>>>> 8175988a
        ]


statusDecoder : Decoder Status
statusDecoder =
    Decode.string
        |> Decode.andThen
            (\str ->
                case str of
                    "ready" ->
                        Decode.succeed Ready

                    "settling" ->
                        Decode.succeed Settling

                    "disabled" ->
                        Decode.succeed Disabled

                    other ->
                        Decode.fail <| "Unknown type: " ++ other
            )


statusEncoder : Status -> Encode.Value
statusEncoder model =
    case model of
        Ready ->
            Encode.string "ready"

        Settling ->
            Encode.string "settling"

        Disabled ->
            Encode.string "disabled"<|MERGE_RESOLUTION|>--- conflicted
+++ resolved
@@ -20,15 +20,9 @@
 
 
 type alias ClusterStatus =
-<<<<<<< HEAD
-    { name : String
-    , status : Status
-    , peers : List PeerStatus
-=======
     { name : Maybe String
     , status : Status
     , peers : Maybe (List PeerStatus)
->>>>>>> 8175988a
     }
 
 
@@ -41,29 +35,17 @@
 decoder : Decoder ClusterStatus
 decoder =
     Decode.succeed ClusterStatus
-<<<<<<< HEAD
-        |> required "name" Decode.string
-        |> required "status" statusDecoder
-        |> required "peers" (Decode.list PeerStatus.decoder)
-=======
         |> optional "name" (Decode.nullable Decode.string) Nothing
         |> required "status" statusDecoder
         |> optional "peers" (Decode.nullable (Decode.list PeerStatus.decoder)) Nothing
->>>>>>> 8175988a
 
 
 encoder : ClusterStatus -> Encode.Value
 encoder model =
     Encode.object
-<<<<<<< HEAD
-        [ ( "name", Encode.string model.name )
-        , ( "status", statusEncoder model.status )
-        , ( "peers", Encode.list PeerStatus.encoder model.peers )
-=======
         [ ( "name", Maybe.withDefault Encode.null (Maybe.map Encode.string model.name) )
         , ( "status", statusEncoder model.status )
         , ( "peers", Maybe.withDefault Encode.null (Maybe.map (Encode.list PeerStatus.encoder) model.peers) )
->>>>>>> 8175988a
         ]
 
 
