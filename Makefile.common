--- conflicted
+++ resolved
@@ -28,13 +28,11 @@
 GO           ?= go
 GOFMT        ?= $(GO)fmt
 FIRST_GOPATH := $(firstword $(subst :, ,$(shell $(GO) env GOPATH)))
-<<<<<<< HEAD
 ifeq ($(BUILD_PROMU),false)
 	PROMU        := promu
 else
 	PROMU        := $(FIRST_GOPATH)/bin/promu
 endif
-=======
 GOOPTS       ?=
 GOHOSTOS     ?= $(shell $(GO) env GOHOSTOS)
 GOHOSTARCH   ?= $(shell $(GO) env GOHOSTARCH)
@@ -67,8 +65,6 @@
 
 	unexport GO111MODULE
 endif
-PROMU        := $(FIRST_GOPATH)/bin/promu
->>>>>>> 73bdd966
 STATICCHECK  := $(FIRST_GOPATH)/bin/staticcheck
 pkgs          = ./...
 
@@ -200,14 +196,6 @@
 	docker tag "$(DOCKER_REPO)/$(DOCKER_IMAGE_NAME):$(DOCKER_IMAGE_TAG)" "$(DOCKER_REPO)/$(DOCKER_IMAGE_NAME):latest"
 
 .PHONY: promu
-<<<<<<< HEAD
-promu:
-ifeq ($(BUILD_PROMU),false)
-	@echo "using installed promu $(shell which promu)"
-else
-	GOOS= GOARCH= $(GO) get -u github.com/prometheus/promu
-endif
-=======
 promu: $(PROMU)
 
 $(PROMU):
@@ -221,7 +209,6 @@
 proto:
 	@echo ">> generating code from proto files"
 	@./scripts/genproto.sh
->>>>>>> 73bdd966
 
 $(STATICCHECK):
 	mkdir -p $(FIRST_GOPATH)/bin
