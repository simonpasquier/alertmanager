# Copyright 2018 The Prometheus Authors
# Licensed under the Apache License, Version 2.0 (the "License");
# you may not use this file except in compliance with the License.
# You may obtain a copy of the License at
#
# http://www.apache.org/licenses/LICENSE-2.0
#
# Unless required by applicable law or agreed to in writing, software
# distributed under the License is distributed on an "AS IS" BASIS,
# WITHOUT WARRANTIES OR CONDITIONS OF ANY KIND, either express or implied.
# See the License for the specific language governing permissions and
# limitations under the License.


# A common Makefile that includes rules to be reused in different prometheus projects.
# !!! Open PRs only against the prometheus/prometheus/Makefile.common repository!

# Example usage :
# Create the main Makefile in the root project directory.
# include Makefile.common
# customTarget:
# 	@echo ">> Running customTarget"
#

# Ensure GOBIN is not set during build so that promu is installed to the correct path
unexport GOBIN

GO           ?= go
GOFMT        ?= $(GO)fmt
FIRST_GOPATH := $(firstword $(subst :, ,$(shell $(GO) env GOPATH)))
ifeq ($(BUILD_PROMU),false)
	PROMU        := $(shell which promu)
else
	PROMU        := $(FIRST_GOPATH)/bin/promu
endif
GOOPTS       ?=
GOHOSTOS     ?= $(shell $(GO) env GOHOSTOS)
GOHOSTARCH   ?= $(shell $(GO) env GOHOSTARCH)

GO_VERSION        ?= $(shell $(GO) version)
GO_VERSION_NUMBER ?= $(word 3, $(GO_VERSION))
PRE_GO_111        ?= $(shell echo $(GO_VERSION_NUMBER) | grep -E 'go1\.(10|[0-9])\.')

GOVENDOR :=
GO111MODULE :=
ifeq (, $(PRE_GO_111))
	ifneq (,$(wildcard go.mod))
		# Enforce Go modules support just in case the directory is inside GOPATH (and for Travis CI).
		GO111MODULE := on

		ifneq (,$(wildcard vendor))
			# Always use the local vendor/ directory to satisfy the dependencies.
			GOOPTS := $(GOOPTS) -mod=vendor
		endif
	endif
else
	ifneq (,$(wildcard go.mod))
		ifneq (,$(wildcard vendor))
$(warning This repository requires Go >= 1.11 because of Go modules)
$(warning Some recipes may not work as expected as the current Go runtime is '$(GO_VERSION_NUMBER)')
		endif
	else
		# This repository isn't using Go modules (yet).
		GOVENDOR := $(FIRST_GOPATH)/bin/govendor
	endif
endif
<<<<<<< HEAD
STATICCHECK  := $(FIRST_GOPATH)/bin/staticcheck
=======
PROMU        := $(FIRST_GOPATH)/bin/promu
>>>>>>> 8175988a
pkgs          = ./...

ifeq (arm, $(GOHOSTARCH))
	GOHOSTARM ?= $(shell GOARM= $(GO) env GOARM)
	GO_BUILD_PLATFORM ?= $(GOHOSTOS)-$(GOHOSTARCH)v$(GOHOSTARM)
else
	GO_BUILD_PLATFORM ?= $(GOHOSTOS)-$(GOHOSTARCH)
endif

PROMU_VERSION ?= 0.3.0
PROMU_URL     := https://github.com/prometheus/promu/releases/download/v$(PROMU_VERSION)/promu-$(PROMU_VERSION).$(GO_BUILD_PLATFORM).tar.gz
STATICCHECK_VERSION ?= 2019.1
STATICCHECK_URL     := https://github.com/dominikh/go-tools/releases/download/$(STATICCHECK_VERSION)/staticcheck_$(GOHOSTOS)_$(GOHOSTARCH)

GOLANGCI_LINT :=
GOLANGCI_LINT_VERSION ?= v1.16.0
# golangci-lint only supports linux, darwin and windows platforms on i386/amd64.
# windows isn't included here because of the path separator being different.
ifeq ($(GOHOSTOS),$(filter $(GOHOSTOS),linux darwin))
	ifeq ($(GOHOSTARCH),$(filter $(GOHOSTARCH),amd64 i386))
		GOLANGCI_LINT := $(FIRST_GOPATH)/bin/golangci-lint
	endif
endif

PREFIX                  ?= $(shell pwd)
BIN_DIR                 ?= $(shell pwd)
DOCKER_IMAGE_TAG        ?= $(subst /,-,$(shell git rev-parse --abbrev-ref HEAD))
DOCKER_REPO             ?= prom

<<<<<<< HEAD
=======
DOCKER_ARCHS            ?= amd64

BUILD_DOCKER_ARCHS = $(addprefix common-docker-,$(DOCKER_ARCHS))
PUBLISH_DOCKER_ARCHS = $(addprefix common-docker-publish-,$(DOCKER_ARCHS))
TAG_DOCKER_ARCHS = $(addprefix common-docker-tag-latest-,$(DOCKER_ARCHS))

>>>>>>> 8175988a
ifeq ($(GOHOSTARCH),amd64)
        ifeq ($(GOHOSTOS),$(filter $(GOHOSTOS),linux freebsd darwin windows))
                # Only supported on amd64
                test-flags := -race
        endif
endif
<<<<<<< HEAD

.PHONY: all
all: precheck style staticcheck unused build test
=======
>>>>>>> 8175988a

# This rule is used to forward a target like "build" to "common-build".  This
# allows a new "build" target to be defined in a Makefile which includes this
# one and override "common-build" without override warnings.
%: common-% ;

.PHONY: common-all
common-all: precheck style check_license lint unused build test

.PHONY: common-style
common-style:
	@echo ">> checking code style"
	@fmtRes=$$($(GOFMT) -d $$(find . -path ./vendor -prune -o -name '*.go' -print)); \
	if [ -n "$${fmtRes}" ]; then \
		echo "gofmt checking failed!"; echo "$${fmtRes}"; echo; \
		echo "Please ensure you are using $$($(GO) version) for formatting code."; \
		exit 1; \
	fi

.PHONY: common-check_license
common-check_license:
	@echo ">> checking license header"
	@licRes=$$(for file in $$(find . -type f -iname '*.go' ! -path './vendor/*') ; do \
               awk 'NR<=3' $$file | grep -Eq "(Copyright|generated|GENERATED)" || echo $$file; \
       done); \
       if [ -n "$${licRes}" ]; then \
               echo "license header checking failed:"; echo "$${licRes}"; \
               exit 1; \
       fi

.PHONY: common-deps
common-deps:
	@echo ">> getting dependencies"
ifdef GO111MODULE
	GO111MODULE=$(GO111MODULE) $(GO) mod download
else
	$(GO) get $(GOOPTS) -t ./...
endif

.PHONY: common-test-short
common-test-short:
	@echo ">> running short tests"
	GO111MODULE=$(GO111MODULE) $(GO) test -short $(GOOPTS) $(pkgs)

.PHONY: common-test
common-test:
	@echo ">> running all tests"
	GO111MODULE=$(GO111MODULE) $(GO) test $(test-flags) $(GOOPTS) $(pkgs)

.PHONY: common-format
common-format:
	@echo ">> formatting code"
	GO111MODULE=$(GO111MODULE) $(GO) fmt $(pkgs)

.PHONY: common-vet
common-vet:
	@echo ">> vetting code"
	GO111MODULE=$(GO111MODULE) $(GO) vet $(GOOPTS) $(pkgs)

<<<<<<< HEAD
.PHONY: common-staticcheck
common-staticcheck: $(STATICCHECK)
	@echo ">> running staticcheck"
	chmod +x $(STATICCHECK)
=======
.PHONY: common-lint
common-lint: $(GOLANGCI_LINT)
ifdef GOLANGCI_LINT
	@echo ">> running golangci-lint"
>>>>>>> 8175988a
ifdef GO111MODULE
# 'go list' needs to be executed before staticcheck to prepopulate the modules cache.
# Otherwise staticcheck might fail randomly for some reason not yet explained.
	GO111MODULE=$(GO111MODULE) $(GO) list -e -compiled -test=true -export=false -deps=true -find=false -tags= -- ./... > /dev/null
<<<<<<< HEAD
	GO111MODULE=$(GO111MODULE) $(STATICCHECK) -ignore "$(STATICCHECK_IGNORE)" $(pkgs)
=======
	GO111MODULE=$(GO111MODULE) $(GOLANGCI_LINT) run $(pkgs)
>>>>>>> 8175988a
else
	$(GOLANGCI_LINT) run $(pkgs)
endif
endif

# For backward-compatibility.
.PHONY: common-staticcheck
common-staticcheck: lint

.PHONY: common-unused
common-unused: $(GOVENDOR)
ifdef GOVENDOR
	@echo ">> running check for unused packages"
	@$(GOVENDOR) list +unused | grep . && exit 1 || echo 'No unused packages'
else
ifdef GO111MODULE
	@echo ">> running check for unused/missing packages in go.mod"
	GO111MODULE=$(GO111MODULE) $(GO) mod tidy
ifeq (,$(wildcard vendor))
	@git diff --exit-code -- go.sum go.mod
else
	@echo ">> running check for unused packages in vendor/"
	GO111MODULE=$(GO111MODULE) $(GO) mod vendor
	@git diff --exit-code -- go.sum go.mod vendor/
endif
endif
endif

.PHONY: common-build
common-build: promu
	@echo ">> building binaries"
	GO111MODULE=$(GO111MODULE) $(PROMU) build --prefix $(PREFIX)

.PHONY: common-tarball
common-tarball: promu
	@echo ">> building release tarball"
	$(PROMU) tarball --prefix $(PREFIX) $(BIN_DIR)

.PHONY: common-docker $(BUILD_DOCKER_ARCHS)
common-docker: $(BUILD_DOCKER_ARCHS)
$(BUILD_DOCKER_ARCHS): common-docker-%:
	docker build -t "$(DOCKER_REPO)/$(DOCKER_IMAGE_NAME)-linux-$*:$(DOCKER_IMAGE_TAG)" \
		--build-arg ARCH="$*" \
		--build-arg OS="linux" \
		.

.PHONY: common-docker-publish $(PUBLISH_DOCKER_ARCHS)
common-docker-publish: $(PUBLISH_DOCKER_ARCHS)
$(PUBLISH_DOCKER_ARCHS): common-docker-publish-%:
	docker push "$(DOCKER_REPO)/$(DOCKER_IMAGE_NAME)-linux-$*:$(DOCKER_IMAGE_TAG)"

.PHONY: common-docker-tag-latest $(TAG_DOCKER_ARCHS)
common-docker-tag-latest: $(TAG_DOCKER_ARCHS)
$(TAG_DOCKER_ARCHS): common-docker-tag-latest-%:
	docker tag "$(DOCKER_REPO)/$(DOCKER_IMAGE_NAME)-linux-$*:$(DOCKER_IMAGE_TAG)" "$(DOCKER_REPO)/$(DOCKER_IMAGE_NAME)-linux-$*:latest"

.PHONY: common-docker-manifest
common-docker-manifest:
	DOCKER_CLI_EXPERIMENTAL=enabled docker manifest create -a "$(DOCKER_REPO)/$(DOCKER_IMAGE_NAME):$(DOCKER_IMAGE_TAG)" $(foreach ARCH,$(DOCKER_ARCHS),$(DOCKER_REPO)/$(DOCKER_IMAGE_NAME)-linux-$(ARCH):$(DOCKER_IMAGE_TAG))
	DOCKER_CLI_EXPERIMENTAL=enabled docker manifest push "$(DOCKER_REPO)/$(DOCKER_IMAGE_NAME):$(DOCKER_IMAGE_TAG)"

.PHONY: promu
promu: $(PROMU)

$(PROMU):
<<<<<<< HEAD
ifeq ($(BUILD_PROMU),false)
	@echo "using installed promu: $(PROMU)"
else
=======
>>>>>>> 8175988a
	$(eval PROMU_TMP := $(shell mktemp -d))
	curl -s -L $(PROMU_URL) | tar -xvzf - -C $(PROMU_TMP)
	mkdir -p $(FIRST_GOPATH)/bin
	cp $(PROMU_TMP)/promu-$(PROMU_VERSION).$(GO_BUILD_PLATFORM)/promu $(FIRST_GOPATH)/bin/promu
	rm -r $(PROMU_TMP)
<<<<<<< HEAD
endif
=======
>>>>>>> 8175988a

.PHONY: proto
proto:
	@echo ">> generating code from proto files"
	@./scripts/genproto.sh

<<<<<<< HEAD
$(STATICCHECK):
	mkdir -p $(FIRST_GOPATH)/bin
	curl -s -L $(STATICCHECK_URL) > $(STATICCHECK)
=======
ifdef GOLANGCI_LINT
$(GOLANGCI_LINT):
	mkdir -p $(FIRST_GOPATH)/bin
	curl -sfL https://install.goreleaser.com/github.com/golangci/golangci-lint.sh | sh -s -- -b $(FIRST_GOPATH)/bin $(GOLANGCI_LINT_VERSION)
endif
>>>>>>> 8175988a

ifdef GOVENDOR
.PHONY: $(GOVENDOR)
$(GOVENDOR):
	GOOS= GOARCH= $(GO) get -u github.com/kardianos/govendor
endif

.PHONY: precheck
precheck::

define PRECHECK_COMMAND_template =
precheck:: $(1)_precheck

PRECHECK_COMMAND_$(1) ?= $(1) $$(strip $$(PRECHECK_OPTIONS_$(1)))
.PHONY: $(1)_precheck
$(1)_precheck:
	@if ! $$(PRECHECK_COMMAND_$(1)) 1>/dev/null 2>&1; then \
		echo "Execution of '$$(PRECHECK_COMMAND_$(1))' command failed. Is $(1) installed?"; \
		exit 1; \
	fi
endef<|MERGE_RESOLUTION|>--- conflicted
+++ resolved
@@ -28,11 +28,6 @@
 GO           ?= go
 GOFMT        ?= $(GO)fmt
 FIRST_GOPATH := $(firstword $(subst :, ,$(shell $(GO) env GOPATH)))
-ifeq ($(BUILD_PROMU),false)
-	PROMU        := $(shell which promu)
-else
-	PROMU        := $(FIRST_GOPATH)/bin/promu
-endif
 GOOPTS       ?=
 GOHOSTOS     ?= $(shell $(GO) env GOHOSTOS)
 GOHOSTARCH   ?= $(shell $(GO) env GOHOSTARCH)
@@ -64,11 +59,11 @@
 		GOVENDOR := $(FIRST_GOPATH)/bin/govendor
 	endif
 endif
-<<<<<<< HEAD
-STATICCHECK  := $(FIRST_GOPATH)/bin/staticcheck
-=======
-PROMU        := $(FIRST_GOPATH)/bin/promu
->>>>>>> 8175988a
+ifeq ($(BUILD_PROMU),false)
+	PROMU := $(shell which promu)
+else
+	PROMU := $(FIRST_GOPATH)/bin/promu
+endif
 pkgs          = ./...
 
 ifeq (arm, $(GOHOSTARCH))
@@ -80,8 +75,6 @@
 
 PROMU_VERSION ?= 0.3.0
 PROMU_URL     := https://github.com/prometheus/promu/releases/download/v$(PROMU_VERSION)/promu-$(PROMU_VERSION).$(GO_BUILD_PLATFORM).tar.gz
-STATICCHECK_VERSION ?= 2019.1
-STATICCHECK_URL     := https://github.com/dominikh/go-tools/releases/download/$(STATICCHECK_VERSION)/staticcheck_$(GOHOSTOS)_$(GOHOSTARCH)
 
 GOLANGCI_LINT :=
 GOLANGCI_LINT_VERSION ?= v1.16.0
@@ -98,27 +91,18 @@
 DOCKER_IMAGE_TAG        ?= $(subst /,-,$(shell git rev-parse --abbrev-ref HEAD))
 DOCKER_REPO             ?= prom
 
-<<<<<<< HEAD
-=======
 DOCKER_ARCHS            ?= amd64
 
 BUILD_DOCKER_ARCHS = $(addprefix common-docker-,$(DOCKER_ARCHS))
 PUBLISH_DOCKER_ARCHS = $(addprefix common-docker-publish-,$(DOCKER_ARCHS))
 TAG_DOCKER_ARCHS = $(addprefix common-docker-tag-latest-,$(DOCKER_ARCHS))
 
->>>>>>> 8175988a
 ifeq ($(GOHOSTARCH),amd64)
         ifeq ($(GOHOSTOS),$(filter $(GOHOSTOS),linux freebsd darwin windows))
                 # Only supported on amd64
                 test-flags := -race
         endif
 endif
-<<<<<<< HEAD
-
-.PHONY: all
-all: precheck style staticcheck unused build test
-=======
->>>>>>> 8175988a
 
 # This rule is used to forward a target like "build" to "common-build".  This
 # allows a new "build" target to be defined in a Makefile which includes this
@@ -178,26 +162,15 @@
 	@echo ">> vetting code"
 	GO111MODULE=$(GO111MODULE) $(GO) vet $(GOOPTS) $(pkgs)
 
-<<<<<<< HEAD
-.PHONY: common-staticcheck
-common-staticcheck: $(STATICCHECK)
-	@echo ">> running staticcheck"
-	chmod +x $(STATICCHECK)
-=======
 .PHONY: common-lint
 common-lint: $(GOLANGCI_LINT)
 ifdef GOLANGCI_LINT
 	@echo ">> running golangci-lint"
->>>>>>> 8175988a
 ifdef GO111MODULE
 # 'go list' needs to be executed before staticcheck to prepopulate the modules cache.
 # Otherwise staticcheck might fail randomly for some reason not yet explained.
 	GO111MODULE=$(GO111MODULE) $(GO) list -e -compiled -test=true -export=false -deps=true -find=false -tags= -- ./... > /dev/null
-<<<<<<< HEAD
-	GO111MODULE=$(GO111MODULE) $(STATICCHECK) -ignore "$(STATICCHECK_IGNORE)" $(pkgs)
-=======
 	GO111MODULE=$(GO111MODULE) $(GOLANGCI_LINT) run $(pkgs)
->>>>>>> 8175988a
 else
 	$(GOLANGCI_LINT) run $(pkgs)
 endif
@@ -263,38 +236,26 @@
 promu: $(PROMU)
 
 $(PROMU):
-<<<<<<< HEAD
 ifeq ($(BUILD_PROMU),false)
 	@echo "using installed promu: $(PROMU)"
 else
-=======
->>>>>>> 8175988a
 	$(eval PROMU_TMP := $(shell mktemp -d))
 	curl -s -L $(PROMU_URL) | tar -xvzf - -C $(PROMU_TMP)
 	mkdir -p $(FIRST_GOPATH)/bin
 	cp $(PROMU_TMP)/promu-$(PROMU_VERSION).$(GO_BUILD_PLATFORM)/promu $(FIRST_GOPATH)/bin/promu
 	rm -r $(PROMU_TMP)
-<<<<<<< HEAD
-endif
-=======
->>>>>>> 8175988a
+endif
 
 .PHONY: proto
 proto:
 	@echo ">> generating code from proto files"
 	@./scripts/genproto.sh
 
-<<<<<<< HEAD
-$(STATICCHECK):
-	mkdir -p $(FIRST_GOPATH)/bin
-	curl -s -L $(STATICCHECK_URL) > $(STATICCHECK)
-=======
 ifdef GOLANGCI_LINT
 $(GOLANGCI_LINT):
 	mkdir -p $(FIRST_GOPATH)/bin
 	curl -sfL https://install.goreleaser.com/github.com/golangci/golangci-lint.sh | sh -s -- -b $(FIRST_GOPATH)/bin $(GOLANGCI_LINT_VERSION)
 endif
->>>>>>> 8175988a
 
 ifdef GOVENDOR
 .PHONY: $(GOVENDOR)
