<<<<<<< HEAD
=======
## 0.17.0 / 2019-05-02

This release includes changes to amtool which are not fully backwards
compatible with the previous amtool version (#1798) related to backup and
import of silences. If a backup of silences is created using a previous
version of amtool (v0.16.1 or earlier), it is possible that not all silences
can be correctly imported using a later version of amtool.

Additionally, the groups endpoint that was dropped from api v1 has been added
to api v2. The default for viewing alerts in the UI now consumes from this
endpoint and displays alerts grouped according to the groups defined in the
running configuration. Custom grouping is still supported.

This release has added two new flags that may need to be tweaked. For people
running with a lot of concurrent requests, consider increasing the value of
`--web.get-concurrency`. An increase in 503 errors indicates that the request
rate is exceeding the number of currently available workers. The other new
flag, --web.timeout, limits the time a request is allowed to run. The default
behavior is to not use a timeout.

* [CHANGE] Modify the self-inhibition prevention semantics (#1873)
* [CHANGE] Make api/v2/status.cluster.{name,peers} properties optional for Alertmanager with disabled clustering (#1728)
* [FEATURE] Add groups endpoint to v2 api (#1791)
* [FEATURE] Optional timeout for HTTP requests (#1743)
* [ENHANCEMENT] Set HTTP headers to prevent asset caching (#1817)
* [ENHANCEMENT] API returns current silenced/inhibited state of alerts (#1733)
* [ENHANCEMENT] Configurable concurrency limit for GET requests (#1743)
* [ENHANCEMENT] Pushover notifier: support HTML, URL title and custom sounds (#1634)
* [ENHANCEMENT] Support adding custom fields to VictorOps notifications (#1420)
* [ENHANCEMENT] Migrate amtool CLI to API v2 (#1798)
* [ENHANCEMENT][ui] Default alert list view grouped by configured alert groups (#1864)
* [ENHANCEMENT][ui] Remove superfluous inhibited/silenced text, show inhibited status (#1698, #1862)
* [ENHANCEMENT][ui] Silence preview now shows already-muted alerts (#1776)
* [ENHANCEMENT][ui] Sort silences from api/v2 similarly to api/v1 (#1786)
* [BUGFIX] Trim PagerDuty message summary to 1024 chars (#1701)
* [BUGFIX] Add fix for race causing alerts to be dropped (#1843)
* [BUGFIX][ui] Correctly construct filter query string for api (#1869)
* [BUGFIX][ui] Do not display GroupByAll and GroupBy in marshaled config (#1665)
* [BUGFIX][ui] Respect regex setting when creating silences (#1697)

>>>>>>> 8175988a
## 0.16.2 / 2019-04-03

Updating to v0.16.2 is recommended for all users using the Slack, Pagerduty,
Hipchat, Wechat, VictorOps and Pushover notifier, as connection errors could
leak secrets embedded in the notifier's URL to stdout.

* [BUGFIX] Redact notifier URL from logs to not leak secrets embedded in the URL (#1822, #1825)
* [BUGFIX] Allow sending of unauthenticated SMTP requests when `smtp_auth_username` is not supplied (#1739)

## 0.16.1 / 2019-01-31

* [BUGFIX] Do not populate cluster info if clustering is disabled in API v2 (#1726)

## 0.16.0 / 2019-01-17

This release introduces a new API v2, fully generated via the OpenAPI project
[1]. At the same time with this release the previous API v1 is being
deprecated. API v1 will be removed with Alertmanager release v0.18.0.

* [CHANGE] Deprecate API v1
* [CHANGE] Remove `api/v1/alerts/groups` GET endpoint (#1508 & #1525)
* [CHANGE] Revert Alertmanager working directory changes in Docker image back to `/alertmanager` (#1435)
* [CHANGE] Using the recommended label syntax for maintainer in Dockerfile (#1533)
* [CHANGE] Change `alertmanager_notifications_total` to count attempted notifications, not only successful ones (#1578)
* [CHANGE] Run as nobody inside container (#1586)
* [CHANGE] Support `w` for weeks when creating silences, remove `y` for year (#1620)
* [FEATURE] Introduce OpenAPI generated API v2 (#1352)
* [FEATURE] Lookup parts in strings using regexp.MatchString in templates (#1452)
* [FEATURE] Support image/thumb url in attachment in Slack notifier (#1506)
* [FEATURE] Support custom TLS certificates for the email notifier (#1528)
* [FEATURE] Add support for images and links in the PagerDuty notification config (#1559)
* [FEATURE] Add support for grouping by all labels (#1588)
* [FEATURE] [amtool] Add timeout support to amtool commands (#1471)
* [FEATURE] [amtool] Added `config routes` tools for visualization and testing routes (#1511)
* [FEATURE] [amtool] Support adding alerts using amtool (#1461)
* [ENHANCEMENT] Add support for --log.format (#1658)
* [ENHANCEMENT] Add CORS support to API v2 (#1667)
* [ENHANCEMENT] Support HTML, URL title and custom sounds for Pushover (#1634)
* [ENHANCEMENT] Update Alert compact view (#1698)
* [ENHANCEMENT] Support adding custom fields to VictorOps notifications (#1420)
* [ENHANCEMENT] Add help link in UI to Alertmanager documentation (#1522)
* [ENHANCEMENT] Enforce HTTP or HTTPS URLs in Alertmanager config (#1567)
* [ENHANCEMENT] Make OpsGenie API Key a templated string (#1594)
* [ENHANCEMENT] Add name, value and SlackConfirmationField to action in Slack notifier (#1557)
* [ENHANCEMENT] Show more alert information on silence form and silence view pages (#1601)
* [ENHANCEMENT] Add cluster peers DNS refresh job (#1428)
* [BUGFIX] Fix unmarshalling of secret URLs in config (#1663)
* [BUGFIX] Do not write groupbyall and groupby when marshaling config (#1665)
* [BUGFIX] Make a copy of firing alerts with EndsAt=0 when flushing (#1686)
* [BUGFIX] Respect regex matchers when recreating silences in UI (#1697)
* [BUGFIX] Change DefaultGlobalConfig to a function in Alertmanager configuration (#1656)
* [BUGFIX] Fix email template typo in alert-warning style (#1421)
* [BUGFIX] Fix silence redirect on silence creation UI page (#1548)
* [BUGFIX] Add missing `callback_id` parameter in Slack notifier (#1592)
* [BUGFIX] Throw error if no auth mechanism matches in email notifier (#1608)
* [BUGFIX] Use quoted-printable transfer encoding for the email notifier (#1609)
* [BUGFIX] Do not merge expired gossip messages (#1631)
* [BUGFIX] Fix "PLAIN" auth during notification via smtp-over-tls on port 465 (#1591)
* [BUGFIX] [amtool] Support for assuming first label is alertname in silence add and query (#1693)
* [BUGFIX] [amtool] Support assuming first label is alertname in alert query with matchers (#1575)
* [BUGFIX] [amtool] Fix config path check in amtool (#1538)
* [BUGFIX] [amtool] Fix rfc3339 example texts (#1526)
* [BUGFIX] [amtool] Fixed issue with loading path of a default configs (#1529)

[1] https://github.com/prometheus/alertmanager#api

## 0.15.3 / 2018-11-09

* [BUGFIX] Fix alert merging supporting both empty and set EndsAt property for firing alerts send by Prometheus (#1611)

## 0.15.2 / 2018-08-14

* [ENHANCEMENT] [amtool] Add support for stdin to check-config (#1431)
* [ENHANCEMENT] Log PagerDuty v1 response on BadRequest (#1481)
* [BUGFIX] Correctly encode query strings in notifiers (#1516)
* [BUGFIX] Add cache control headers to the API responses to avoid IE caching (#1500)
* [BUGFIX] Avoid listener blocking on unsubscribe (#1482)
* [BUGFIX] Fix a bunch of unhandled errors (#1501)
* [BUGFIX] Update PagerDuty API V2 to send full details on resolve (#1483)
* [BUGFIX] Validate URLs at config load time (#1468)
* [BUGFIX] Fix Settle() interval (#1478)
* [BUGFIX] Fix email to be green if only none firing (#1475)
* [BUGFIX] Handle errors in notify (#1474)
* [BUGFIX] Fix templating of hipchat room id (#1463)

## 0.15.1 / 2018-07-10

* [BUGFIX] Fix email template typo in alert-warning style (#1421)
* [BUGFIX] Fix regression in Pager Duty config (#1455)
* [BUGFIX] Catch templating errors in Wechat Notify (#1436)
* [BUGFIX] Fail when no private address can be found for cluster (#1437)
* [BUGFIX] Make sure we don't miss the first pushPull when joining cluster (#1456)
* [BUGFIX] Fix concurrent read and write group error in dispatch (#1447)

## 0.15.0 / 2018-06-22

* [CHANGE] [amtool] Update silence add and update flags (#1298)
* [CHANGE] Replace deprecated InstrumentHandler() (#1302)
* [CHANGE] Validate Slack field config and only allow the necessary input (#1334)
* [CHANGE] Remove legacy alert ingest endpoint (#1362)
* [CHANGE] Move to memberlist as underlying gossip protocol including cluster flag changes from --mesh.xxx to --cluster.xxx (#1232)
* [CHANGE] Move Alertmanager working directory in Docker image to /etc/alertmanager (#1313)
* [BUGFIX/CHANGE] The default group by is no labels. (#1287)
* [FEATURE] [amtool] Filter alerts by receiver (#1402)
* [FEATURE] Wait for mesh to settle before sending alerts (#1209)
* [FEATURE] [amtool] Support basic auth in alertmanager url (#1279)
* [FEATURE] Make HTTP clients used for integrations configurable
* [ENHANCEMENT] Support receiving alerts with end time and zero start time
* [ENHANCEMENT] Sort dispatched alerts by job+instance (#1234)
* [ENHANCEMENT] Support alert query filters `active` and `unprocessed` (#1366)
* [ENHANCEMENT] [amtool] Expose alert query flags --active and --unprocessed (#1370)
* [ENHANCEMENT] Add Slack actions to notifications (#1355)
* [BUGFIX] Register nflog snapShotSize metric
* [BUGFIX] Sort alerts in correct order before flushing to notifiers (#1349)
* [BUGFIX] Don't reset initial wait timer if flush is in-progress (#1301)
* [BUGFIX] Fix resolved alerts still inhibiting (#1331)
* [BUGFIX] Template wechat config fields (#1356)
* [BUGFIX] Notify resolved alerts properly (#1408)
* [BUGFIX] Fix parsing for label values with commas (#1395)
* [BUGFIX] Hide sensitive Wechat configuration (#1253)
* [BUGFIX] Prepopulate matchers when recreating a silence (#1270)
* [BUGFIX] Fix wechat panic (#1293)
* [BUGFIX] Allow empty matchers in silences/filtering (#1289)
* [BUGFIX] Properly configure HTTP client for Wechat integration

## 0.14.0 / 2018-02-12

* [ENHANCEMENT] [amtool] Silence update support dwy suffixes to expire flag (#1197)
* [ENHANCEMENT] Allow templating PagerDuty receiver severity (#1214)
* [ENHANCEMENT] Include receiver name in failed notifications log messages (#1207)
* [ENHANCEMENT] Allow global opsgenie api key (#1208)
* [ENHANCEMENT] Add mesh metrics (#1225)
* [ENHANCEMENT] Add Class field to PagerDuty; add templating to PagerDuty-CEF fields (#1231)
* [BUGFIX] Don't notify of resolved alerts if none were reported firing (#1198)
* [BUGFIX] Notify only when new firing alerts are added (#1205)
* [BUGFIX] [mesh] Fix pending connections never set to established (#1204)
* [BUGFIX] Allow OpsGenie notifier to have empty team fields (#1224)
* [BUGFIX] Don't count alerts with EndTime in the future as resolved (#1233)
* [BUGFIX] Speed up re-rendering of Silence UI (#1235)
* [BUGFIX] Forbid 0 value for group_interval and repeat_interval (#1230)
* [BUGFIX] Fix WeChat agentid issue (#1229)

## 0.13.0 / 2018-01-12

* [CHANGE] Switch cmd/alertmanager to kingpin (#974)
* [CHANGE] [amtool] Switch amtool to kingpin (#976)
* [CHANGE] [amtool] silence query: --expired flag only shows expired silences (#1190)
* [CHANGE] Return config reload result from reload endpoint (#1180)
* [FEATURE] UI silence form is populated from location bar (#1148)
* [FEATURE] Add /-/healthy endpoint (#1159)
* [ENHANCEMENT] Instrument and log snapshot sizes on maintenance (#1155)
* [ENHANCEMENT] Make alertGC interval configurable (#1151)
* [ENHANCEMENT] Display mesh connections in the Status page (#1164)
* [BUGFIX] Template service keys for pagerduty notifier (#1182)
* [BUGFIX] Fix expire buttons on the silences page (#1171)
* [BUGFIX] Fix JavaScript error in MSIE due to endswith() usage (#1172)
* [BUGFIX] Correctly format UI error output (#1167)

## 0.12.0 / 2017-12-15

* [FEATURE] package amtool in docker container (#1127)
* [FEATURE] Add notify support for Chinese User wechat (#1059)
* [FEATURE] [amtool] Add a new `silence import` command (#1082)
* [FEATURE] [amtool] Add new command to update silence (#1123)
* [FEATURE] [amtool] Add ability to query for silences that will expire soon (#1120)
* [ENHANCEMENT] Template source field in PagerDuty alert payload (#1117)
* [ENHANCEMENT] Add footer field for slack messages (#1141)
* [ENHANCEMENT] Add Slack additional "fields" to notifications (#1135)
* [ENHANCEMENT] Adding check for webhook's URL formatting (#1129)
* [ENHANCEMENT] Let the browser remember the creator of a silence (#1112)
* [BUGFIX] Fix race in stopping inhibitor (#1118)
* [BUGFIX] Fix browser UI when entering negative duration (#1132)

## 0.11.0 / 2017-11-16

* [CHANGE] Make silence negative filtering consistent with alert filtering (#1095)
* [CHANGE] Change HipChat and OpsGenie api config names (#1087)
* [ENHANCEMENT] amtool: Allow 'd', 'w', 'y' time suffixes when creating silence (#1091)
* [ENHANCEMENT] Support OpsGenie Priority field (#1094)
* [BUGFIX] Fix UI when no silences are present (#1090)
* [BUGFIX] Fix OpsGenie Teams field (#1101)
* [BUGFIX] Fix OpsGenie Tags field (#1108)

## 0.10.0 / 2017-11-09

* [CHANGE] Prevent inhibiting alerts in the source of the inhibition (#1017)
* [ENHANCEMENT] Improve amtool check-config use and description text (#1016)
* [ENHANCEMENT] Add metrics about current silences and alerts (#998)
* [ENHANCEMENT] Sorted silences based on current status (#1015)
* [ENHANCEMENT] Add metric of alertmanager position in mesh (#1024)
* [ENHANCEMENT] Initialise notifications_total and notifications_failed_total (#1011)
* [ENHANCEMENT] Allow selectable matchers on silence view (#1030)
* [ENHANCEMENT] Allow template in victorops message_type field (#1038)
* [ENHANCEMENT] Optionally hide inhibited alerts in API response (#1039)
* [ENHANCEMENT] Toggle silenced and inhibited alerts in UI (#1049)
* [ENHANCEMENT] Fix pushover limits (title, message, url) (#1055)
* [ENHANCEMENT] Add limit to OpsGenie message (#1045)
* [ENHANCEMENT] Upgrade OpsGenie notifier to v2 API. (#1061)
* [ENHANCEMENT] Allow template in victorops routing_key field (#1083)
* [ENHANCEMENT] Add support for PagerDuty API v2 (#1054)
* [BUGFIX] Fix inhibit race (#1032)
* [BUGFIX] Fix segfault on amtool (#1031)
* [BUGFIX] Remove .WasInhibited and .WasSilenced fields of Alert type (#1026)
* [BUGFIX] nflog: Fix Log() crash when gossip is nil (#1064)
* [BUGFIX] Fix notifications for flapping alerts (#1071)
* [BUGFIX] Fix shutdown crash with nil mesh router (#1077)
* [BUGFIX] Fix negative matchers filtering (#1077)

## 0.9.1 / 2017-09-29
* [BUGFIX] Fix -web.external-url regression in ui (#1008)
* [BUGFIX] Fix multipart email implementation (#1009)

## 0.9.0 / 2017-09-28
* [ENHANCEMENT] Add current time to webhook message (#909)
* [ENHANCEMENT] Add link_names to slack notifier (#912)
* [ENHANCEMENT] Make ui labels selectable/highlightable (#932)
* [ENHANCEMENT] Make links in ui annotations selectable (#946)
* [ENHANCEMENT] Expose the alert's "fingerprint" (unique identifier) through API (#786)
* [ENHANCEMENT] Add README information for amtool (#939)
* [ENHANCEMENT] Use user-set logging option consistently throughout alertmanager (#968)
* [ENHANCEMENT] Sort alerts returned from API by their fingerprint (#969)
* [ENHANCEMENT] Add edit/delete silence buttons on silence page view (#970)
* [ENHANCEMENT] Add check-config subcommand to amtool (#978)
* [ENHANCEMENT] Add email notification text content support (#934)
* [ENHANCEMENT] Support passing binary name to make build target (#990)
* [ENHANCEMENT] Show total no. of silenced alerts in preview (#994)
* [ENHANCEMENT] Added confirmation dialog when expiring silences (#993)
* [BUGFIX] Fix crash when no mesh router is configured (#919)
* [BUGFIX] Render status page without mesh (#920)
* [BUGFIX] Exit amtool subcommands with non-zero error code (#938)
* [BUGFIX] Change mktemp invocation in makefile to work for macOS (#971)
* [BUGFIX] Add a mutex to silences.go:gossipData (#984)
* [BUGFIX] silences: avoid deadlock (#995)
* [BUGFIX] Ignore expired silences OnGossip (#999)

## 0.8.0 / 2017-07-20

* [FEATURE] Add ability to filter alerts by receiver in the UI (#890)
* [FEATURE] Add User-Agent for webhook requests (#893)
* [ENHANCEMENT] Add possibility to have a global victorops api_key (#897)
* [ENHANCEMENT] Add EntityDisplayName and improve StateMessage for Victorops
  (#769)
* [ENHANCEMENT] Omit empty config fields and show regex upon re-marshalling to
  elide secrets (#864)
* [ENHANCEMENT] Parse API error messages in UI (#866)
* [ENHANCEMENT] Enable sending mail via smtp port 465 (#704)
* [BUGFIX] Prevent duplicate notifications by sorting matchers (#882)
* [BUGFIX] Remove timeout for UI requests (#890)
* [BUGFIX] Update config file location of CLI in flag usage text (#895)

## 0.7.1 / 2017-06-09

* [BUGFIX] Fix filtering by label on Alert list and Silence list page

## 0.7.0 / 2017-06-08

* [CHANGE] Rewrite UI from scratch improving UX
* [CHANGE] Rename `config` to `configYAML` on `api/v1/status`
* [FEATURE] Add ability to update a silence on `api/v1/silences` POST endpoint (See #765)
* [FEATURE] Return alert status on `api/v1/alerts` GET endpoint
* [FEATURE] Serve silence state on `api/v1/silences` GET endpoint
* [FEATURE] Add ability to specify a route prefix
* [FEATURE] Add option to disable AM listening on mesh port
* [ENHANCEMENT] Add ability to specify `filter` string and `silenced` flag on `api/v1/alerts` GET endpoint
* [ENHANCEMENT] Update `cache-control` to prevent caching for web assets in general.
* [ENHANCEMENT] Serve web assets by alertmanager instead of external CDN (See #846)
* [ENHANCEMENT] Elide secrets in alertmanager config (See #840)
* [ENHANCEMENT] AMTool: Move config file to a more consistent location (See #843)
* [BUGFIX] Enable builds for Solaris/Illumos
* [BUGFIX] Load web assets based on url path (See #323)

## 0.6.2 / 2017-05-09

* [BUGFIX] Correctly link to silences from alert again
* [BUGFIX] Correctly hide silenced/show active alerts in UI again
* [BUGFIX] Fix regression of alerts not being displayed until first processing
* [BUGFIX] Fix internal usage of wrong lock for silence markers
* [BUGFIX] Adapt amtool's API parsing to recent API changes
* [BUGFIX] Correctly marshal regexes in config JSON response
* [CHANGE] Anchor silence regex matchers to be consistent with Prometheus
* [ENHANCEMENT] Error if root route is using `continue` keyword

## 0.6.1 / 2017-04-28

* [BUGFIX] Fix incorrectly serialized hash for notification providers.
* [ENHANCEMENT] Add processing status field to alerts.
* [FEATURE] Add config hash metric.

## 0.6.0 / 2017-04-25

* [BUGFIX] Add `groupKey` to `alerts/groups` endpoint https://github.com/prometheus/alertmanager/pull/576
* [BUGFIX] Only notify on firing alerts https://github.com/prometheus/alertmanager/pull/595
* [BUGFIX] Correctly marshal regex's in config for routing tree https://github.com/prometheus/alertmanager/pull/602
* [BUGFIX] Prevent panic when failing to load config https://github.com/prometheus/alertmanager/pull/607
* [BUGFIX] Prevent panic when alertmanager is started with an empty `-mesh.peer` https://github.com/prometheus/alertmanager/pull/726
* [CHANGE] Rename VictorOps config variables https://github.com/prometheus/alertmanager/pull/667
* [CHANGE] No longer generate releases for openbsd/arm https://github.com/prometheus/alertmanager/pull/732
* [ENHANCEMENT] Add `DELETE` as accepted CORS method https://github.com/prometheus/alertmanager/commit/0ecc59076ca6b4cbb63252fa7720a3d89d1c81d3
* [ENHANCEMENT] Switch to using `gogoproto` for protobuf https://github.com/prometheus/alertmanager/pull/715
* [ENHANCEMENT] Include notifier type in logs and errors https://github.com/prometheus/alertmanager/pull/702
* [FEATURE] Expose mesh peers on status page https://github.com/prometheus/alertmanager/pull/644
* [FEATURE] Add `reReplaceAll` template function https://github.com/prometheus/alertmanager/pull/639
* [FEATURE] Allow label-based filtering alerts/silences through API https://github.com/prometheus/alertmanager/pull/633
* [FEATURE] Add commandline tool for interacting with alertmanager https://github.com/prometheus/alertmanager/pull/636

## 0.5.1 / 2016-11-24

* [BUGFIX] Fix crash caused by race condition in silencing
* [ENHANCEMENT] Improve logging of API errors
* [ENHANCEMENT] Add metrics for the notification log

## 0.5.0 / 2016-11-01

This release requires a storage wipe. It contains fundamental internal
changes that came with implementing the high availability mode.

* [FEATURE] Alertmanager clustering for high availability
* [FEATURE] Garbage collection of old silences and notification logs
* [CHANGE] New storage format
* [CHANGE] Stricter silence semantics for consistent historical view

## 0.4.2 / 2016-09-02

* [BUGFIX] Fix broken regex checkbox in silence form
* [BUGFIX] Simplify inconsistent silence update behavior

## 0.4.1 / 2016-08-31

* [BUGFIX] Wait for silence query to finish instead of showing error
* [BUGFIX] Fix sorting of silences
* [BUGFIX] Provide visual feedback after creating a silence
* [BUGFIX] Fix styling of silences
* [ENHANCEMENT] Provide cleaner API silence interface

## 0.4.0 / 2016-08-23

* [FEATURE] Silences are now paginated in the web ui
* [CHANGE] Failure to start on unparsed flags

## 0.3.0 / 2016-07-07

* [CHANGE] Alerts are purely in memory and no longer persistent across restarts
* [FEATURE] Add SMTP LOGIN authentication mechanism

## 0.2.1 / 2016-06-23

* [ENHANCEMENT] Allow inheritance of route receiver
* [ENHANCEMENT] Add silence cache to silence provider
* [BUGFIX] Fix HipChat room number in integration URL

## 0.2.0 / 2016-06-17

This release uses a new storage backend based on BoltDB. You have to backup
and wipe your former storage path to run it.

* [CHANGE] Use BoltDB as data store.
* [CHANGE] Move SMTP authentication to configuration file
* [FEATURE] add /-/reload HTTP endpoint
* [FEATURE] Filter silenced alerts in web UI
* [ENHANCEMENT] reduce inhibition computation complexity
* [ENHANCEMENT] Add support for teams and tags in OpsGenie integration
* [BUGFIX] Handle OpsGenie responses correctly
* [BUGFIX] Fix Pushover queue length issue
* [BUGFIX] STARTTLS before querying auth mechanism in email integration

## 0.1.1 / 2016-03-15
* [BUGFIX] Fix global database lock issue
* [ENHANCEMENT] Improve SQLite alerts index
* [ENHANCEMENT] Enable debug endpoint

## 0.1.0 / 2016-02-23
This version is a full rewrite of the Alertmanager with a very different
feature set. Thus, there is no meaningful changelog.

Changes with respect to 0.1.0-beta2:
* [CHANGE] Expose same data structure to templates and webhook
* [ENHANCEMENT] Show generator URL in default templates and web UI
* [ENHANCEMENT] Support for Slack icon_emoji field
* [ENHANCEMENT] Expose incident key to templates and webhook data
* [ENHANCEMENT] Allow markdown in Slack 'text' field
* [BUGFIX] Fixed database locking issue

## 0.1.0-beta2 / 2016-02-03
* [BUGFIX] Properly set timeout for incoming alerts with fixed start time
* [ENHANCEMENT] Send source field in OpsGenie integration
* [ENHANCEMENT] Improved routing configuration validation
* [FEATURE] Basic instrumentation added

## 0.1.0-beta1 / 2016-01-08
* [BUGFIX] Send full alert group state on each update. Fixes erroneous resolved notifications.
* [FEATURE] HipChat integration
* [CHANGE] Slack integration no longer sends resolved notifications by default

## 0.1.0-beta0 / 2015-12-23
This version is a full rewrite of the Alertmanager with a very different
feature set. Thus, there is no meaningful changelog.

## 0.0.4 / 2015-09-09
* [BUGFIX] Fix version info string in startup message.
* [BUGFIX] Fix Pushover notifications by setting the right priority level, as
  well as required retry and expiry intervals.
* [FEATURE] Make it possible to link to individual alerts in the UI.
* [FEATURE] Rearrange alert columns in UI and allow expanding more alert details.
* [FEATURE] Add Amazon SNS notifications.
* [FEATURE] Add OpsGenie Webhook notifications.
* [FEATURE] Add `-web.external-url` flag to control the externally visible
  Alertmanager URL.
* [FEATURE] Add runbook and alertmanager URLs to PagerDuty and email notifications.
* [FEATURE] Add a GET API to /api/alerts which pulls JSON formatted
  AlertAggregates.
* [ENHANCEMENT] Sort alerts consistently in web UI.
* [ENHANCEMENT] Suggest to use email address as silence creator.
* [ENHANCEMENT] Make Slack timeout configurable.
* [ENHANCEMENT] Add channel name to error logging about Slack notifications.
* [ENHANCEMENT] Refactoring and tests for Flowdock notifications.
* [ENHANCEMENT] New Dockerfile using alpine-golang-make-onbuild base image.
* [CLEANUP] Add Docker instructions and other cleanups in README.md.
* [CLEANUP] Update Makefile.COMMON from prometheus/utils.

## 0.0.3 / 2015-06-10
* [BUGFIX] Fix email template body writer being called with parameters in wrong order.

## 0.0.2 / 2015-06-09

* [BUGFIX] Fixed silences.json permissions in Docker image.
* [CHANGE] Changed case of API JSON properties to initial lower letter.
* [CHANGE] Migrated logging to use http://github.com/prometheus/log.
* [FEATURE] Flowdock notification support.
* [FEATURE] Slack notification support.
* [FEATURE] Generic webhook notification support.
* [FEATURE] Support for "@"-mentions in HipChat notifications.
* [FEATURE] Path prefix option to support reverse proxies.
* [ENHANCEMENT] Improved web redirection and 404 behavior.
* [CLEANUP] Updated compiled web assets from source.
* [CLEANUP] Updated fsnotify package to its new source location.
* [CLEANUP] Updates to README.md and AUTHORS.md.
* [CLEANUP] Various smaller cleanups and improvements.<|MERGE_RESOLUTION|>--- conflicted
+++ resolved
@@ -1,5 +1,3 @@
-<<<<<<< HEAD
-=======
 ## 0.17.0 / 2019-05-02
 
 This release includes changes to amtool which are not fully backwards
@@ -40,7 +38,6 @@
 * [BUGFIX][ui] Do not display GroupByAll and GroupBy in marshaled config (#1665)
 * [BUGFIX][ui] Respect regex setting when creating silences (#1697)
 
->>>>>>> 8175988a
 ## 0.16.2 / 2019-04-03
 
 Updating to v0.16.2 is recommended for all users using the Slack, Pagerduty,
