--- conflicted
+++ resolved
@@ -487,15 +487,6 @@
 
 	HTTPConfig *commoncfg.HTTPClientConfig `yaml:"http_config,omitempty" json:"http_config,omitempty"`
 
-<<<<<<< HEAD
-	APIKey            Secret `yaml:"api_key" json:"api_key"`
-	APIURL            *URL   `yaml:"api_url" json:"api_url"`
-	RoutingKey        string `yaml:"routing_key" json:"routing_key"`
-	MessageType       string `yaml:"message_type" json:"message_type"`
-	StateMessage      string `yaml:"state_message" json:"state_message"`
-	EntityDisplayName string `yaml:"entity_display_name" json:"entity_display_name"`
-	MonitoringTool    string `yaml:"monitoring_tool" json:"monitoring_tool"`
-=======
 	APIKey            Secret            `yaml:"api_key" json:"api_key"`
 	APIURL            *URL              `yaml:"api_url" json:"api_url"`
 	RoutingKey        string            `yaml:"routing_key" json:"routing_key"`
@@ -504,7 +495,6 @@
 	EntityDisplayName string            `yaml:"entity_display_name" json:"entity_display_name"`
 	MonitoringTool    string            `yaml:"monitoring_tool" json:"monitoring_tool"`
 	CustomFields      map[string]string `yaml:"custom_fields,omitempty" json:"custom_fields,omitempty"`
->>>>>>> 73bdd966
 }
 
 // UnmarshalYAML implements the yaml.Unmarshaler interface.
